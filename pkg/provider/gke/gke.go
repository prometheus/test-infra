package gke

import (
	"context"
	"encoding/base64"
	"encoding/json"
	"fmt"
	"io/ioutil"
	"log"
	"os"
	"strings"

	gke "cloud.google.com/go/container/apiv1"
	"github.com/pkg/errors"
	k8sProvider "github.com/prometheus/prombench/pkg/provider/k8s"

	"github.com/prometheus/prombench/pkg/provider"
	containerpb "google.golang.org/genproto/googleapis/container/v1"
	"google.golang.org/grpc/codes"
	"google.golang.org/grpc/status"
	"gopkg.in/alecthomas/kingpin.v2"
	yamlGo "gopkg.in/yaml.v2"

	"google.golang.org/api/option"
	"k8s.io/apimachinery/pkg/runtime"
	"k8s.io/client-go/kubernetes/scheme"
	_ "k8s.io/client-go/plugin/pkg/client/auth/gcp"
	clientcmdapi "k8s.io/client-go/tools/clientcmd/api"
)

// New is the GKE constructor.
func New() *GKE {
	return &GKE{
		DeploymentVars: make(map[string]string),
	}
}

type Resource = provider.Resource

// GKE holds the fields used to generate an API request.
type GKE struct {
	// The auth used to authenticate the cli.
	// Can be a file path or an env variable that includes the json data.
	Auth string
	// The project id for all requests.
	ProjectID string
	// The gke client used when performing GKE requests.
	clientGKE *gke.ClusterManagerClient
	// The k8s provider used when we work with the manifest files.
	k8sProvider *k8sProvider.K8s
	// DeploymentFiles files provided from the cli.
	DeploymentFiles []string
	// Vaiables to subtitude in the DeploymentFiles.
	// These are also used when the command requires some variables that are not provided by the deployment file.
	DeploymentVars map[string]string
	// Content bytes after parsing the template variables, grouped by filename.
	gkeResources []Resource
	// K8s resource.runtime objects after parsing the template variables, grouped by filename.
	k8sResources []k8sProvider.Resource

	ctx context.Context
}

// NewGKEClient sets the GKE client used when performing GKE requests.
func (c *GKE) NewGKEClient(*kingpin.ParseContext) error {
	// Set the auth env variable needed to the gke client.
<<<<<<< HEAD
	if c.AuthFile != "" {
		fmt.Printf(c.AuthFile)
		content, err := ioutil.ReadFile(c.AuthFile)
		if err != nil {
			log.Fatalf("couldn't read auth file: %v", err)
		}
		content, err = base64.StdEncoding.DecodeString(string(content))
		if err != nil {
			log.Printf("********Not base64 encoded`")
			os.Setenv("GOOGLE_APPLICATION_CREDENTIALS", c.AuthFile)
		} else {
			log.Printf("*******base64 encoded\n")
			err = ioutil.WriteFile(c.AuthFile, content, 0644)
			if err != nil {
				log.Fatalf("couldn't write auth file")
			}
			os.Setenv("GOOGLE_APPLICATION_CREDENTIALS", c.AuthFile)
		}
	} else if c.AuthFile = os.Getenv("GOOGLE_APPLICATION_CREDENTIALS"); c.AuthFile == "" {
		log.Fatal("GOOGLE_APPLICATION_CREDENTIALS env is empty. Please run with -a key.json or run `export GOOGLE_APPLICATION_CREDENTIALS=key.json`")
=======
	if c.Auth != "" {
	} else if c.Auth = os.Getenv("GOOGLE_APPLICATION_CREDENTIALS"); c.Auth == "" {
		log.Fatal("no auth provided! Need to either set the auth flag or the GOOGLE_APPLICATION_CREDENTIALS env variable")
>>>>>>> df9d7dba
	}

	// When the auth variable points to a file
	// put the file content in the variable.
	if content, err := ioutil.ReadFile(c.Auth); err == nil {
		c.Auth = string(content)
	}
	if decoded, err := base64.StdEncoding.DecodeString(c.Auth); err == nil {
		c.Auth = string(decoded)
	}
	opts := option.WithCredentialsJSON([]byte(c.Auth))

	cl, err := gke.NewClusterManagerClient(context.Background(), opts)
	if err != nil {
		log.Fatalf("Could not create the client: %v", err)
	}
	c.clientGKE = cl
	c.ctx = context.Background()
	return nil
}

// GKEDeploymentsParse parses the cluster/nodepool deployment files and saves the result as bytes grouped by the filename.
// Any variables passed to the cli will be replaced in the resources files following the golang text template format.
func (c *GKE) GKEDeploymentsParse(*kingpin.ParseContext) error {
	c.setProjectID()

	deploymentResource, err := provider.DeploymentsParse(c.DeploymentFiles, c.DeploymentVars)
	if err != nil {
		log.Fatalf("Couldn't parse deployment files: %v", err)
	}

	c.gkeResources = deploymentResource
	return nil
}

// K8SDeploymentsParse parses the k8s objects deployment files and saves the result as k8s objects grouped by the filename.
// Any variables passed to the cli will be replaced in the resources files following the golang text template format.
func (c *GKE) K8SDeploymentsParse(*kingpin.ParseContext) error {
	c.setProjectID()

	deploymentResource, err := provider.DeploymentsParse(c.DeploymentFiles, c.DeploymentVars)
	if err != nil {
		log.Fatalf("Couldn't parse deployment files: %v", err)
	}

	for _, deployment := range deploymentResource {

		decode := scheme.Codecs.UniversalDeserializer().Decode
		k8sObjects := make([]runtime.Object, 0)

		for _, text := range strings.Split(string(deployment.Content), provider.Separator) {
			text = strings.TrimSpace(text)
			if len(text) == 0 {
				continue
			}

			resource, _, err := decode([]byte(text), nil, nil)
			if err != nil {
				return errors.Wrapf(err, "decoding the resource file:%v, section:%v...", deployment.FileName, text[:100])
			}
			if resource == nil {
				continue
			}
			k8sObjects = append(k8sObjects, resource)
		}
		if len(k8sObjects) > 0 {
			c.k8sResources = append(c.k8sResources, k8sProvider.Resource{FileName: deployment.FileName, Objects: k8sObjects})
		}
	}
	return nil
}

// setProjectID either from the cli arg or read it from the auth data.
func (c *GKE) setProjectID() {
	if v, ok := c.DeploymentVars["PROJECT_ID"]; !ok || v == "" {
		d := make(map[string]interface{})
		if err := json.Unmarshal([]byte(c.Auth), &d); err != nil {
			log.Fatalf("Couldn't parse auth file: %v", err)
		}
		v, ok := d["project_id"].(string)
		if !ok {
			log.Fatal("Couldn't get project id from the auth file")
		}
		c.DeploymentVars["PROJECT_ID"] = v
	}
}

// ClusterCreate create a new cluster or applies changes to an existing cluster.
func (c *GKE) ClusterCreate(*kingpin.ParseContext) error {
	req := &containerpb.CreateClusterRequest{}
	for _, deployment := range c.gkeResources {

		if err := yamlGo.UnmarshalStrict(deployment.Content, req); err != nil {
			log.Fatalf("Error parsing the cluster deployment file %s:%v", deployment.FileName, err)
		}

		log.Printf("Cluster create request: name:'%v', project `%s`,zone `%s`", req.Cluster.Name, req.ProjectId, req.Zone)
		_, err := c.clientGKE.CreateCluster(c.ctx, req)
		if err != nil {
			log.Fatalf("Couldn't create cluster '%v', file:%v ,err: %v", req.Cluster.Name, deployment.FileName, err)
		}

		err = provider.RetryUntilTrue(
			fmt.Sprintf("creating cluster:%v", req.Cluster.Name),
			provider.GlobalRetryCount,
			func() (bool, error) { return c.clusterRunning(req.Zone, req.ProjectId, req.Cluster.Name) })

		if err != nil {
			log.Fatalf("creating cluster err:%v", err)
		}
	}
	return nil
}

// ClusterDelete deletes a k8s cluster.
func (c *GKE) ClusterDelete(*kingpin.ParseContext) error {
	// Use CreateClusterRequest struct to pass the UnmarshalStrict validation and
	// than use the result to create the DeleteClusterRequest
	reqC := &containerpb.CreateClusterRequest{}
	for _, deployment := range c.gkeResources {
		if err := yamlGo.UnmarshalStrict(deployment.Content, reqC); err != nil {
			log.Fatalf("Error parsing the cluster deployment file %s:%v", deployment.FileName, err)
		}
		reqD := &containerpb.DeleteClusterRequest{
			ProjectId: reqC.ProjectId,
			Zone:      reqC.Zone,
			ClusterId: reqC.Cluster.Name,
		}
		log.Printf("Removing cluster '%v', project '%v', zone '%v'", reqD.ClusterId, reqD.ProjectId, reqD.Zone)

		err := provider.RetryUntilTrue(
			fmt.Sprintf("deleting cluster:%v", reqD.ClusterId),
			provider.GlobalRetryCount,
			func() (bool, error) { return c.clusterDeleted(reqD) })

		if err != nil {
			log.Fatalf("removing cluster err:%v", err)
		}
	}
	return nil
}

// clusterDeleted checks whether a cluster has been deleted.
func (c *GKE) clusterDeleted(req *containerpb.DeleteClusterRequest) (bool, error) {
	rep, err := c.clientGKE.DeleteCluster(c.ctx, req)
	if err != nil {
		st, ok := status.FromError(err)
		if !ok {
			return false, fmt.Errorf("unknown reply status error %v", err)
		}
		if st.Code() == codes.NotFound {
			return true, nil
		}
		if st.Code() == codes.FailedPrecondition {
			log.Printf("Cluster in 'FailedPrecondition' state '%s'", err)
			return false, nil
		}
		return false, errors.Wrapf(err, "deleting cluster:%v", req.ClusterId)
	}
	log.Printf("cluster status: `%v`", rep.Status)
	return false, nil
}

// clusterRunning checks whether a cluster is in a running state.
func (c *GKE) clusterRunning(zone, projectID, clusterID string) (bool, error) {
	req := &containerpb.GetClusterRequest{
		ProjectId: projectID,
		Zone:      zone,
		ClusterId: clusterID,
	}
	cluster, err := c.clientGKE.GetCluster(c.ctx, req)
	if err != nil {
		// We don't consider none existing cluster error a failure. So don't return an error here.
		if st, ok := status.FromError(err); ok && st.Code() == codes.NotFound {
			return false, nil
		}
		return false, fmt.Errorf("Couldn't get cluster status:%v", err)
	}
	if cluster.Status == containerpb.Cluster_ERROR ||
		cluster.Status == containerpb.Cluster_STATUS_UNSPECIFIED ||
		cluster.Status == containerpb.Cluster_STOPPING {
		return false, fmt.Errorf("Cluster not in a status to become ready - %s", cluster.Status)
	}
	if cluster.Status == containerpb.Cluster_RUNNING {
		return true, nil
	}
	log.Printf("Cluster '%v' status:%v , %v", projectID, cluster.Status, cluster.StatusMessage)
	return false, nil
}

// NodePoolCreate creates a new k8s node-pool in an existing cluster.
func (c *GKE) NodePoolCreate(*kingpin.ParseContext) error {
	reqC := &containerpb.CreateClusterRequest{}

	for _, deployment := range c.gkeResources {
		if err := yamlGo.UnmarshalStrict(deployment.Content, reqC); err != nil {
			log.Fatalf("Error parsing the cluster deployment file %s:%v", deployment.FileName, err)
		}

		for _, node := range reqC.Cluster.NodePools {
			reqN := &containerpb.CreateNodePoolRequest{
				ProjectId: reqC.ProjectId,
				Zone:      reqC.Zone,
				ClusterId: reqC.Cluster.Name,
				NodePool:  node,
			}
			log.Printf("Cluster nodepool create request: cluster '%v', nodepool '%v' , project `%s`,zone `%s`", reqN.ClusterId, reqN.NodePool.Name, reqN.ProjectId, reqN.Zone)

			err := provider.RetryUntilTrue(
				fmt.Sprintf("nodepool creation:%v", reqN.NodePool.Name),
				provider.GlobalRetryCount,
				func() (bool, error) {
					return c.nodePoolCreated(reqN)
				})

			if err != nil {
				log.Fatalf("Couldn't create cluster nodepool '%v', file:%v ,err: %v", node.Name, deployment.FileName, err)
			}

			err = provider.RetryUntilTrue(
				fmt.Sprintf("checking nodepool running status for:%v", reqN.NodePool.Name),
				provider.GlobalRetryCount,
				func() (bool, error) {
					return c.nodePoolRunning(reqN.Zone, reqN.ProjectId, reqN.ClusterId, reqN.NodePool.Name)
				})

			if err != nil {
				log.Fatalf("Couldn't create cluster nodepool '%v', file:%v ,err: %v", node.Name, deployment.FileName, err)
			}
		}
	}
	return nil
}

// nodePoolCreated checks if there is any ongoing NodePool operation on the cluster
// when creating a NodePool.
func (c *GKE) nodePoolCreated(req *containerpb.CreateNodePoolRequest) (bool, error) {

	rep, err := c.clientGKE.CreateNodePool(c.ctx, req)
	if err != nil {
		st, ok := status.FromError(err)
		if !ok {
			return false, fmt.Errorf("unknown reply status error %v", err)
		}
		if st.Code() == codes.FailedPrecondition {
			// GKE cannot have two simultaneous nodepool operations running on it
			// Waiting for any ongoing operation to complete before starting new one
			log.Printf("Cluster in 'FailedPrecondition' state '%s'", err)

			return false, nil
		}
		return false, err
	}
	log.Printf("cluster node pool status: `%v`", rep.Status)
	return true, nil
}

// NodePoolDelete deletes a new k8s node-pool in an existing cluster.
func (c *GKE) NodePoolDelete(*kingpin.ParseContext) error {
	// Use CreateNodePoolRequest struct to pass the UnmarshalStrict validation and
	// than use the result to create the DeleteNodePoolRequest
	reqC := &containerpb.CreateClusterRequest{}
	for _, deployment := range c.gkeResources {

		if err := yamlGo.UnmarshalStrict(deployment.Content, reqC); err != nil {
			log.Fatalf("Error parsing the cluster deployment file %s:%v", deployment.FileName, err)
		}

		for _, node := range reqC.Cluster.NodePools {
			reqD := &containerpb.DeleteNodePoolRequest{
				ProjectId:  reqC.ProjectId,
				Zone:       reqC.Zone,
				ClusterId:  reqC.Cluster.Name,
				NodePoolId: node.Name,
			}
			log.Printf("Removing cluster node pool: `%v`,  cluster '%v', project '%v', zone '%v'", reqD.NodePoolId, reqD.ClusterId, reqD.ProjectId, reqD.Zone)

			err := provider.RetryUntilTrue(
				fmt.Sprintf("deleting nodepool:%v", reqD.NodePoolId),
				provider.GlobalRetryCount,
				func() (bool, error) { return c.nodePoolDeleted(reqD) })

			if err != nil {
				log.Fatalf("Couldn't delete cluster nodepool '%v', file:%v ,err: %v", node.Name, deployment.FileName, err)
			}
		}
	}
	return nil
}

// nodePoolDeleted checks whether a nodepool has been deleted.
func (c *GKE) nodePoolDeleted(req *containerpb.DeleteNodePoolRequest) (bool, error) {

	rep, err := c.clientGKE.DeleteNodePool(c.ctx, req)
	if err != nil {
		st, ok := status.FromError(err)
		if !ok {
			return false, fmt.Errorf("unknown reply status error %v", err)
		}
		if st.Code() == codes.NotFound {
			return true, nil
		}
		if st.Code() == codes.FailedPrecondition {
			// GKE cannot have two simultaneous nodepool operations running on it
			// Waiting for any ongoing operation to complete before starting new one
			log.Printf("Cluster in 'FailedPrecondition' state '%s'", err)

			return false, nil
		}
		return false, err
	}
	log.Printf("cluster node pool status: `%v`", rep.Status)
	return false, nil
}

// nodePoolRunning checks whether a nodepool has been created.
func (c *GKE) nodePoolRunning(zone, projectID, clusterID, poolName string) (bool, error) {
	req := &containerpb.GetNodePoolRequest{
		ProjectId:  projectID,
		Zone:       zone,
		ClusterId:  clusterID,
		NodePoolId: poolName,
	}
	rep, err := c.clientGKE.GetNodePool(c.ctx, req)

	if err != nil {
		// We don't consider none existing cluster node pool a failure. So don't return an error here.
		if st, ok := status.FromError(err); ok && st.Code() == codes.NotFound {
			return false, nil
		}
		return false, fmt.Errorf("Couldn't get node pool status:%v", err)
	}
	if rep.Status == containerpb.NodePool_RUNNING {
		return true, nil
	}

	if rep.Status == containerpb.NodePool_ERROR ||
		rep.Status == containerpb.NodePool_RUNNING_WITH_ERROR ||
		rep.Status == containerpb.NodePool_STOPPING ||
		rep.Status == containerpb.NodePool_STATUS_UNSPECIFIED {
		log.Fatalf("NodePool %s not in a status to become ready: %v", rep.Name, rep.StatusMessage)
	}

	log.Printf("Current cluster node pool '%v' status:%v , %v", rep.Name, rep.Status, rep.StatusMessage)
	return false, nil
}

// NewK8sProvider sets the k8s provider used for deploying k8s manifests.
func (c *GKE) NewK8sProvider(*kingpin.ParseContext) error {
	projectID, ok := c.DeploymentVars["PROJECT_ID"]
	if !ok {
		return fmt.Errorf("missing required PROJECT_ID variable")
	}
	zone, ok := c.DeploymentVars["ZONE"]
	if !ok {
		return fmt.Errorf("missing required ZONE variable")
	}
	clusterID, ok := c.DeploymentVars["CLUSTER_NAME"]
	if !ok {
		return fmt.Errorf("missing required CLUSTER_NAME variable")
	}

	// Get the authentication certificate for the cluster using the GKE client.
	req := &containerpb.GetClusterRequest{
		ProjectId: projectID,
		Zone:      zone,
		ClusterId: clusterID,
	}
	rep, err := c.clientGKE.GetCluster(c.ctx, req)
	if err != nil {
		log.Fatalf("failed to get cluster details: %v", err)
	}

	// The master auth retrieved from GCP it is base64 encoded so it must be decoded first.
	caCert, err := base64.StdEncoding.DecodeString(rep.MasterAuth.GetClusterCaCertificate())
	if err != nil {
		log.Fatalf("failed to decode certificate: %v", err.Error())
	}

	cluster := clientcmdapi.NewCluster()
	cluster.CertificateAuthorityData = []byte(caCert)
	cluster.Server = fmt.Sprintf("https://%v", rep.Endpoint)

	context := clientcmdapi.NewContext()
	context.Cluster = rep.Name
	context.AuthInfo = rep.Zone

	authInfo := clientcmdapi.NewAuthInfo()
	authInfo.AuthProvider = &clientcmdapi.AuthProviderConfig{
		Name: "gcp",
		Config: map[string]string{
			"cmd-args":   "config config-helper --format=json",
			"expiry-key": "{.credential.token_expiry}",
			"token-key":  "{.credential.access_token}",
		},
	}

	config := clientcmdapi.NewConfig()
	config.Clusters[rep.Name] = cluster
	config.Contexts[rep.Zone] = context
	config.AuthInfos[rep.Zone] = authInfo
	config.CurrentContext = rep.Zone

	c.k8sProvider, err = k8sProvider.New(c.ctx, config)
	if err != nil {
		log.Fatal("k8s provider error", err)
	}
	return nil
}

// ResourceApply calls k8s.ResourceApply to apply the k8s objects in the manifest files.
func (c *GKE) ResourceApply(*kingpin.ParseContext) error {
	if err := c.k8sProvider.ResourceApply(c.k8sResources); err != nil {
		log.Fatal("error while applying a resource err:", err)
	}
	return nil
}

// ResourceDelete calls k8s.ResourceDelete to apply the k8s objects in the manifest files.
func (c *GKE) ResourceDelete(*kingpin.ParseContext) error {
	if err := c.k8sProvider.ResourceDelete(c.k8sResources); err != nil {
		log.Fatal("error while deleting objects from a manifest file err:", err)
	}
	return nil
}<|MERGE_RESOLUTION|>--- conflicted
+++ resolved
@@ -64,32 +64,9 @@
 // NewGKEClient sets the GKE client used when performing GKE requests.
 func (c *GKE) NewGKEClient(*kingpin.ParseContext) error {
 	// Set the auth env variable needed to the gke client.
-<<<<<<< HEAD
-	if c.AuthFile != "" {
-		fmt.Printf(c.AuthFile)
-		content, err := ioutil.ReadFile(c.AuthFile)
-		if err != nil {
-			log.Fatalf("couldn't read auth file: %v", err)
-		}
-		content, err = base64.StdEncoding.DecodeString(string(content))
-		if err != nil {
-			log.Printf("********Not base64 encoded`")
-			os.Setenv("GOOGLE_APPLICATION_CREDENTIALS", c.AuthFile)
-		} else {
-			log.Printf("*******base64 encoded\n")
-			err = ioutil.WriteFile(c.AuthFile, content, 0644)
-			if err != nil {
-				log.Fatalf("couldn't write auth file")
-			}
-			os.Setenv("GOOGLE_APPLICATION_CREDENTIALS", c.AuthFile)
-		}
-	} else if c.AuthFile = os.Getenv("GOOGLE_APPLICATION_CREDENTIALS"); c.AuthFile == "" {
-		log.Fatal("GOOGLE_APPLICATION_CREDENTIALS env is empty. Please run with -a key.json or run `export GOOGLE_APPLICATION_CREDENTIALS=key.json`")
-=======
 	if c.Auth != "" {
 	} else if c.Auth = os.Getenv("GOOGLE_APPLICATION_CREDENTIALS"); c.Auth == "" {
 		log.Fatal("no auth provided! Need to either set the auth flag or the GOOGLE_APPLICATION_CREDENTIALS env variable")
->>>>>>> df9d7dba
 	}
 
 	// When the auth variable points to a file

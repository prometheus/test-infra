apiVersion: apps/v1
kind: Deployment
metadata:
  name: grafana-core
  labels:
    app: grafana
    component: core
spec:
  replicas: 1
  selector:
    matchLabels:
        app: grafana
        component: core
  template:
    metadata:
      labels:
        app: grafana
        component: core
    spec:
      serviceAccountName: prometheus
      containers:
      - image: grafana/grafana:5.0.0
        name: grafana-core
        imagePullPolicy: IfNotPresent
        # resources:
        #   # keep request = limit to keep this container in guaranted class
        #   limits:
        #     cpu: 100m
        #     memory: 100Mi
        #   requests:
        #     cpu: 100m
        #     memory: 100Mi
        env:
          # The following env variables set up basic auth with the default admin user and admin password.
          - name: GF_PATHS_PROVISIONING
            value: "/opt/grafana-provision"
          - name: GF_SERVER_ROOT_URL
            value: "http://{{ .INGRESS_IP }}/grafana"
          - name: GF_AUTH_ANONYMOUS_ENABLED
            value: "true"
          - name: GF_AUTH_ANONYMOUS_ORG_NAME
            value: "Main Org."
          - name: GF_SECURITY_ADMIN_PASSWORD
            value: "{{ .GRAFANA_ADMIN_PASSWORD }}"
        readinessProbe:
          httpGet:
            path: /login
            port: 3000
          initialDelaySeconds: 30
          timeoutSeconds: 1
        volumeMounts:
        - name: grafana-persistent-storage
          mountPath: /var
        - name: grafana-datasources
          mountPath: /opt/grafana-provision/datasources
<<<<<<< HEAD
        - name: grafana-dashboard-config
          mountPath: /opt/grafana-provision/dashboards/prometheus-dashboard.yaml
          subPath: prometheus-dashboard.yaml
        - name: grafana-dashboard-prombench
          mountPath: /opt/grafana-provision/dashboards/prombench.json
          subPath: prombench.json
        - name: grafana-dashboard-prow
          mountPath: /opt/grafana-provision/dashboards/prow-node.json
          subPath: prow-node.json
=======
        - name: grafana-dashboards
          mountPath: /opt/grafana-provision/dashboards
        ports:
        - name: grafana-web
          containerPort: 3000
>>>>>>> f13a14db
      volumes:
      - name: grafana-persistent-storage
        emptyDir: {}
      - name: grafana-datasources
        configMap:
          name: grafana-datasources
      - name: grafana-dashboard-config
        configMap:
          name: grafana-dashboard-config
      - name: grafana-dashboard-prombench
        configMap:
          name: grafana-dashboard-prombench
      - name: grafana-dashboard-prow
        configMap:
          name: grafana-dashboard-prow
      nodeSelector:
        cloud.google.com/gke-nodepool: prow
---
apiVersion: v1
kind: Service
metadata:
  name: grafana
  labels:
    app: grafana
    component: core
spec:
  type: NodePort
  ports:
    - name:
      port: 80
      targetPort: grafana-web
  selector:
    app: grafana
    component: core<|MERGE_RESOLUTION|>--- conflicted
+++ resolved
@@ -53,7 +53,6 @@
           mountPath: /var
         - name: grafana-datasources
           mountPath: /opt/grafana-provision/datasources
-<<<<<<< HEAD
         - name: grafana-dashboard-config
           mountPath: /opt/grafana-provision/dashboards/prometheus-dashboard.yaml
           subPath: prometheus-dashboard.yaml
@@ -63,13 +62,9 @@
         - name: grafana-dashboard-prow
           mountPath: /opt/grafana-provision/dashboards/prow-node.json
           subPath: prow-node.json
-=======
-        - name: grafana-dashboards
-          mountPath: /opt/grafana-provision/dashboards
         ports:
         - name: grafana-web
           containerPort: 3000
->>>>>>> f13a14db
       volumes:
       - name: grafana-persistent-storage
         emptyDir: {}

// Copyright 2019 The Prometheus Authors
// Licensed under the Apache License, Version 2.0 (the "License");
// you may not use this file except in compliance with the License.
// You may obtain a copy of the License at
//
// http://www.apache.org/licenses/LICENSE-2.0
//
// Unless required by applicable law or agreed to in writing, software
// distributed under the License is distributed on an "AS IS" BASIS,
// WITHOUT WARRANTIES OR CONDITIONS OF ANY KIND, either express or implied.
// See the License for the specific language governing permissions and
// limitations under the License.

package main // import "github.com/prometheus/test-infra/infra"

import (
	"fmt"
	"log"
	"os"
	"path/filepath"

	"github.com/pkg/errors"
	"github.com/prometheus/test-infra/pkg/provider"
	"github.com/prometheus/test-infra/pkg/provider/gke"
	"gopkg.in/alecthomas/kingpin.v2"
)

func main() {
	log.SetFlags(log.Ltime | log.Lshortfile)

	dr := provider.NewDeploymentResource()

	app := kingpin.New(filepath.Base(os.Args[0]), "The prometheus/test-infra deployment tool")
	app.HelpFlag.Short('h')
	app.Flag("file", "yaml file or folder  that describes the parameters for the object that will be deployed.").
		Short('f').
		ExistingFilesOrDirsVar(&dr.DeploymentFiles)
	app.Flag("vars", "When provided it will substitute the token holders in the yaml file. Follows the standard golang template formating - {{ .hashStable }}.").
		Short('v').
		StringMapVar(&dr.FlagDeploymentVars)

	g := gke.New(dr)
	k8sGKE := app.Command("gke", `Google container engine provider - https://cloud.google.com/kubernetes-engine/`).
		Action(g.SetupDeploymentResources)
	k8sGKE.Flag("auth", "json authentication for the project. Accepts a filepath or an env variable that inlcudes tha json data. If not set the tool will use the GOOGLE_APPLICATION_CREDENTIALS env variable (export GOOGLE_APPLICATION_CREDENTIALS=service-account.json). https://cloud.google.com/iam/docs/creating-managing-service-account-keys.").
		PlaceHolder("service-account.json").
		Short('a').
		StringVar(&g.Auth)
<<<<<<< HEAD
	k8sGKE.Flag("file", "yaml file or folder  that describes the parameters for the object that will be deployed.").
		Short('f').
		ExistingFilesOrDirsVar(&g.DeploymentFiles)
	k8sGKE.Flag("vars", "When provided it will substitute the token holders in the yaml file. Follows the standard golang template formating - {{ .hashStable }}.").
		Short('v').
		StringMapVar(&g.DeploymentVars)
=======
>>>>>>> 623686db

	k8sGKEShow := k8sGKE.Command("show", "show GKE related infomation").
		Action(g.GKEDeploymentsParse)
	k8sGKEShow.Command("deploymentvars", "gke show deploymentvars -a service-account.json").
		Action(g.GetDefaultDeploymentVars)

	// Cluster operations.
	k8sGKECluster := k8sGKE.Command("cluster", "manage GKE clusters").
		Action(g.NewGKEClient).
		Action(g.GKEDeploymentsParse)
	k8sGKECluster.Command("create", "gke cluster create -a service-account.json -f FileOrFolder").
		Action(g.ClusterCreate)
	k8sGKECluster.Command("delete", "gke cluster delete -a service-account.json -f FileOrFolder").
		Action(g.ClusterDelete)

	// Cluster node-pool operations
	k8sGKENodePool := k8sGKE.Command("nodepool", "manage GKE clusters nodepools").
		Action(g.NewGKEClient).
		Action(g.GKEDeploymentsParse)
	k8sGKENodePool.Command("create", "gke nodepool create -a service-account.json -f FileOrFolder").
		Action(g.NodePoolCreate)
	k8sGKENodePool.Command("delete", "gke nodepool delete -a service-account.json -f FileOrFolder").
		Action(g.NodePoolDelete)
	k8sGKENodePool.Command("check-running", "gke nodepool check-running -a service-account.json -f FileOrFolder").
		Action(g.AllNodepoolsRunning)
	k8sGKENodePool.Command("check-deleted", "gke nodepool check-deleted -a service-account.json -f FileOrFolder").
		Action(g.AllNodepoolsDeleted)

	// K8s resource operations.
	k8sGKEResource := k8sGKE.Command("resource", `Apply and delete different k8s resources - deployments, services, config maps etc.Required variables -v PROJECT_ID, -v ZONE: -west1-b -v CLUSTER_NAME`).
		Action(g.NewGKEClient).
		Action(g.K8SDeploymentsParse).
		Action(g.NewK8sProvider)
	k8sGKEResource.Command("apply", "gke resource apply -a service-account.json -f manifestsFileOrFolder -v PROJECT_ID:test -v ZONE:europe-west1-b -v CLUSTER_NAME:test -v hashStable:COMMIT1 -v hashTesting:COMMIT2").
		Action(g.ResourceApply)
	k8sGKEResource.Command("delete", "gke resource delete -a service-account.json -f manifestsFileOrFolder -v PROJECT_ID:test -v ZONE:europe-west1-b -v CLUSTER_NAME:test -v hashStable:COMMIT1 -v hashTesting:COMMIT2").
		Action(g.ResourceDelete)

	if _, err := app.Parse(os.Args[1:]); err != nil {
		fmt.Fprintln(os.Stderr, errors.Wrapf(err, "Error parsing commandline arguments"))
		app.Usage(os.Args[1:])
		os.Exit(2)
	}

}<|MERGE_RESOLUTION|>--- conflicted
+++ resolved
@@ -46,20 +46,10 @@
 		PlaceHolder("service-account.json").
 		Short('a').
 		StringVar(&g.Auth)
-<<<<<<< HEAD
-	k8sGKE.Flag("file", "yaml file or folder  that describes the parameters for the object that will be deployed.").
-		Short('f').
-		ExistingFilesOrDirsVar(&g.DeploymentFiles)
-	k8sGKE.Flag("vars", "When provided it will substitute the token holders in the yaml file. Follows the standard golang template formating - {{ .hashStable }}.").
-		Short('v').
-		StringMapVar(&g.DeploymentVars)
-=======
->>>>>>> 623686db
 
-	k8sGKEShow := k8sGKE.Command("show", "show GKE related infomation").
-		Action(g.GKEDeploymentsParse)
-	k8sGKEShow.Command("deploymentvars", "gke show deploymentvars -a service-account.json").
-		Action(g.GetDefaultDeploymentVars)
+	k8sGKEShow := k8sGKE.Command("info", "show GKE related infomation")
+	k8sGKEShow.Command("deploymentvars", "gke info deploymentvars").
+		Action(dr.GetDefaultDeploymentVars)
 
 	// Cluster operations.
 	k8sGKECluster := k8sGKE.Command("cluster", "manage GKE clusters").

apiVersion: batch/v1
kind: Job
metadata:
  name: funcbench-test-{{ .PR_NUMBER }}
  namespace: funcbench-{{ .PR_NUMBER }}
spec:
  # never re-create a new pod
  backoffLimit: 0
  template:
    spec:
      restartPolicy: Never
      containers:
      - name: funcbench
        image: docker.io/prominfra/funcbench:master
        imagePullPolicy: Always
        args:
          - "--verbose"
          - "--owner"
          - "{{ .GITHUB_ORG }}"
          - "--repo"
          - "{{ .GITHUB_REPO }}"
          - "--github-pr"
          - "{{ .PR_NUMBER }}"
          - "{{ .BRANCH }}"
          - "{{ .BENCH_FUNC_REGEX }}"
        env:
          - name: GITHUB_TOKEN
            value: "{{ .GITHUB_TOKEN }}"
      nodeSelector:
<<<<<<< HEAD
        node-type: funcbench-{{ .PR_NUMBER }}
        isolation: funcbench
=======
        cloud.google.com/gke-nodepool: funcbench-{{ .PR_NUMBER }}
>>>>>>> f760e2b6
<|MERGE_RESOLUTION|>--- conflicted
+++ resolved
@@ -27,9 +27,4 @@
           - name: GITHUB_TOKEN
             value: "{{ .GITHUB_TOKEN }}"
       nodeSelector:
-<<<<<<< HEAD
-        node-type: funcbench-{{ .PR_NUMBER }}
-        isolation: funcbench
-=======
-        cloud.google.com/gke-nodepool: funcbench-{{ .PR_NUMBER }}
->>>>>>> f760e2b6
+        node-type: funcbench-{{ .PR_NUMBER }}
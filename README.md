--- conflicted
+++ resolved
@@ -54,10 +54,10 @@
 For this we will generate a [new auth token](https://github.com/settings/tokens) from the [Prombot account](https://github.com/prombot) which has access to all repos in the Prometheus org.
 
 - Add a [github webhook](https://github.com/prometheus/prometheus/settings/hooks) where to send the events.
-  * Content Type: json
-  * Send Issue comments
-   * Secret: `echo $HMAC_TOKEN`
-  * Payload URL: http://prombench.prometheus.io/hook
+  * Content Type: `json`
+  * Send:  `Issue comments,Pull requests`
+  * Secret: `echo $HMAC_TOKEN`
+  * Payload URL: `http://prombench.prometheus.io/hook`
 
 The ip DNS record for `prombench.prometheus.io` will be added once we get it from the ingress deployment in the following steps.
 
@@ -74,14 +74,11 @@
 ```
 and use it to set the DNS ip record for `prombench.prometheus.io`
 
-<<<<<<< HEAD
 - Deploy all internal prow components
 ```
-=======
 // kubectl is needed here since the prombench tool doesn't suport custom definition files.
 // Generate auth config so we can use kubectl.
 gcloud container clusters get-credentials $CLUSTER_NAME --zone=$ZONE
->>>>>>> 8213cf31
 kubectl apply -f components/prow/manifests/prow_internals_1.yaml
 
 ./prombench gke resource apply -a $AUTH_FILE -v PROJECT_ID:$PROJECT_ID \

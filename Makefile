--- conflicted
+++ resolved
@@ -1,42 +1,20 @@
-<<<<<<< HEAD
 PROMBENCH_CMD        = /bin/prombench
 DOCKER_TAG = gcr.io/prometheus-test-204522/prombench:v0.1.0
 
 deploy:
 	$(PROMBENCH_CMD) gke cluster scaleUp -a /etc/serviceaccount/service-account.json -c config/node-pool.yaml \
 		-v ZONE:${ZONE} -v CLUSTER_NAME:${CLUSTER_NAME} -v PR_NUMBER:${PR_NUMBER}
-=======
-CLUSTER_NAME  ?= prom-test-$(shell whoami)
-DOMAIN        ?= monitoring.team.coreos.systems
-SPEC          ?= spec.example.yaml
-
-# prometheus test servers + workers + 1x master + 1x prometheus meta server
-AMOUNT_NODES	= $$(($(shell cat $(spec) | yq '.prometheus.instances | length')+$(shell cat $(spec) | yq '.workers.count')+1+1))
-
-path          ?= clusters/${CLUSTER_NAME}
-build_path    := $(path)/.build
-spec          := $(path)/spec.yaml
-aws_region     = $(shell cat $(spec) | yq -r .awsRegion)
->>>>>>> 7f94c81e
 
 	$(PROMBENCH_CMD) gke resource apply -a /etc/serviceaccount/service-account.json -c config/node-pool.yaml -f manifests \
 		-v ZONE:${ZONE} -v CLUSTER_NAME:${CLUSTER_NAME} -v PR_NUMBER:${PR_NUMBER} \
 		-v PROMETHEUS_1_NAME:${PROMETHEUS_1_NAME} -v PROMETHEUS_1_IMAGE:${PROMETHEUS_1_IMAGE} \
 		-v PROMETHEUS_2_NAME:${PROMETHEUS_2_NAME} -v PROMETHEUS_2_IMAGE:${PROMETHEUS_2_IMAGE}
 
-<<<<<<< HEAD
 clean:
 	$(PROMBENCH_CMD) gke resource delete -a /etc/serviceaccount/service-account.json -c config/node-pool.yaml -f manifests \
 		-v ZONE:${ZONE} -v CLUSTER_NAME:${CLUSTER_NAME} -v PR_NUMBER:${PR_NUMBER} \
 		-v PROMETHEUS_1_NAME:${PROMETHEUS_1_NAME} -v PROMETHEUS_1_IMAGE:${PROMETHEUS_1_IMAGE} \
 		-v PROMETHEUS_2_NAME:${PROMETHEUS_2_NAME} -v PROMETHEUS_2_IMAGE:${PROMETHEUS_2_IMAGE}
-=======
-master_size = t2.large
-node_size = $(shell cat $(spec) | yq -r .workers.machineType)
-node_count = $(shell cat $(spec) | yq -r .workers.count)
-
-all: check-deps cluster cluster-deploy
->>>>>>> 7f94c81e
 
 	$(PROMBENCH_CMD) gke cluster scaleDown -a /etc/serviceaccount/service-account.json -c config/node-pool.yaml \
 		-v ZONE:${ZONE} -v CLUSTER_NAME:${CLUSTER_NAME} -v PR_NUMBER:${PR_NUMBER}
@@ -48,56 +26,4 @@
 	@docker build -t $(DOCKER_TAG) .
 	@docker push $(DOCKER_TAG)
 
-<<<<<<< HEAD
-.PHONY: deploy clean build docker
-=======
-init: $(spec)
-
-$(path)/.build/manifests/%.yaml: init
-	@echo "creating manifest $*"
-	@mkdir -p $(dir $@)
-	@jinja2 manifests/$*.yaml $(spec) > $@
-
-aws-deps:
-	AWS_REGION=$(aws_region) terraform init ./templates
-	AWS_REGION=$(aws_region) terraform apply $(TERRAFORM_FLAGS) ./templates
-
-cluster: manifests aws-deps
-	$(KOPS_CMD) get cluster | grep -v $(CLUSTER_NAME).$(DOMAIN) || \
-	$(KOPS_CMD) create cluster \
-		--name $(CLUSTER_NAME).$(DOMAIN) \
-		--cloud aws --zones $(aws_region)a --kubernetes-version 1.9.2 \
-		--master-size $(master_size) --node-size $(node_size) --node-count $(node_count) --yes
-	EDITOR='./ed.sh $(build_path)/manifests/kops/regular-ig.yaml' $(KOPS_CMD) edit ig nodes
-	EDITOR='./ed.sh $(build_path)/manifests/kops/prometheus-ig.yaml' $(KOPS_CMD) create ig prometheus --subnet $(aws_region)a
-	$(KOPS_CMD) update cluster --yes
-
-wait-for-cluster: init
-	echo "Going to wait for cluster to become available and nodes to become ready."
-	./wait-for-cluster.sh $(AMOUNT_NODES)
-
-cluster-deploy: wait-for-cluster
-	kubectl create -f $(build_path)/manifests/k8s
-
-cluster-undeploy:
-	kubectl delete -f $(build_path)/manifests/k8s
-
-clean-manifests:
-	rm -rf $(build_path)/manifests
-
-clean-cluster:
-	$(KOPS_CMD) delete cluster --name $(CLUSTER_NAME).$(DOMAIN) --yes
-
-clean-aws-deps:
-	AWS_REGION=$(aws_region) terraform destroy -force $(TERRAFORM_FLAGS) ./templates
-	rm -f $(build_path)/terraform.tfstate*
-
-check-deps:
-	@which aws || echo "AWS cli is missing. Try to install it with 'brew install awscli'"
-	@which kops || echo "Kops is missing. Try to install it with 'brew install kops'"
-	@which kubectl || echo "Kubectl is missing. Try to install it with 'brew install kubernetes-cli'"
-	@which terraform || echo "Terraform is missing. Try to install it with 'brew install terraform'"
-	@which jinja2 || echo "Jinja2 CLI is missing. Try to install with 'pip install pyyaml jinja2-cli[yaml]'"
-	@which yq || echo "yq is missing. Try to install with 'pip install yq'"
-	@which jq || echo "jq is missing. Try to install with 'pip install jq'"
->>>>>>> 7f94c81e
+.PHONY: deploy clean build docker
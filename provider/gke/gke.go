package gke

import (
	"bytes"
	"context"
	"encoding/base64"
	"encoding/json"
	"fmt"
	"io/ioutil"
	"log"
	"os"
	"strings"
	"text/template"
	"time"

	gke "cloud.google.com/go/container/apiv1"

	containerpb "google.golang.org/genproto/googleapis/container/v1"
<<<<<<< HEAD
	appsv1 "k8s.io/api/apps/v1beta1"
	apiv1 "k8s.io/api/core/v1"
	metav1 "k8s.io/apimachinery/pkg/apis/meta/v1"
	"k8s.io/apimachinery/pkg/util/yaml"
=======
	"gopkg.in/alecthomas/kingpin.v2"
	yamlGo "gopkg.in/yaml.v2"
	apiCoreV1 "k8s.io/api/core/v1"
	apiExtensionsV1beta1 "k8s.io/api/extensions/v1beta1"
	apiMetaV1 "k8s.io/apimachinery/pkg/apis/meta/v1"
	"k8s.io/apimachinery/pkg/runtime"
>>>>>>> 7a2cbb7f
	"k8s.io/client-go/kubernetes"
	"k8s.io/client-go/kubernetes/scheme"
	_ "k8s.io/client-go/plugin/pkg/client/auth/gcp"
	"k8s.io/client-go/tools/clientcmd"
	clientcmdapi "k8s.io/client-go/tools/clientcmd/api"
	"k8s.io/client-go/util/retry"
)

// New is the GKE constructor.
func New() *GKE {
	return &GKE{
		ResourceVars: make(map[string]string),
	}
}

// GKE holds the fields used to generate an API request.
type GKE struct {
	// The config file location provided to the cli.
	ClusterConfigFile string
	// The auth file used to authenticate the cli.
	AuthFile string
	// The config file for cluster operations.
	clusterConfig *containerpb.CreateClusterRequest
	// The gke client used when performing GKE requests.
	clientGKE *gke.ClusterManagerClient
	// The k8s client used when performing resource requests.
	clientset *kubernetes.Clientset
	// Holds the resources files to apply to the cluster.
	ResourceFiles []string
	// Resource vaiables to subtitude in the resource files.
	ResourceVars map[string]string

	ctx context.Context
}

func (c *GKE) start() error {
	c.Dashboard = true

	c.NewGKEClient()
	c.ClusterCreate()

	return nil
}

// NewGKEClient sets the GKE client used when performing GKE requests.
<<<<<<< HEAD
func (c *GKE) NewGKEClient() error {
	// See https://cloud.google.com/docs/authentication/.
	// Use GOOGLE_APPLICATION_CREDENTIALS environment variable to specify
	// a service account key file to authenticate to the API.

=======
func (c *GKE) NewGKEClient(*kingpin.ParseContext) error {
	if c.AuthFile != "" {
		os.Setenv("GOOGLE_APPLICATION_CREDENTIALS", c.AuthFile)
	} else if os.Getenv("GOOGLE_APPLICATION_CREDENTIALS") == "" {
		log.Fatal("GOOGLE_APPLICATION_CREDENTIALS env is empty. Please run with -a key.json or run `export GOOGLE_APPLICATION_CREDENTIALS=key.json`")
	}
>>>>>>> 7a2cbb7f
	client, err := gke.NewClusterManagerClient(context.Background())
	if err != nil {
		log.Fatalf("Could not create the client: %v", err)
	}
	c.clientGKE = client
	c.ctx = context.Background()

	return nil
}

<<<<<<< HEAD
// ClusterList lists current k8s clusters.
func (c *GKE) ClusterList() error {

	req := &containerpb.ListClustersRequest{
		ProjectId: c.ProjectID,
		Zone:      c.Zone,
	}
	list, err := c.clientGKE.ListClusters(c.ctx, req)
	if err != nil {
		log.Fatalf("Failed to list clusters: %v", err)
=======
// ConfigParse populates and validates the cluster configuraiton options.
func (c *GKE) ConfigParse(*kingpin.ParseContext) error {
	content, err := ioutil.ReadFile(c.ClusterConfigFile)
	if err != nil {
		log.Fatalf("error reading the config file:%v", err)
>>>>>>> 7a2cbb7f
	}

	config := &containerpb.CreateClusterRequest{}
	if err = yamlGo.UnmarshalStrict(content, config); err != nil {
		log.Fatalf("error parsing the config file:%v", err)
	}
	c.clusterConfig = config

<<<<<<< HEAD
// ClusterGet details for a k8s clusters.
func (c *GKE) ClusterGet() error {
=======
	// Now set the project id from the auth file.
	var authFile string
	if c.AuthFile != "" {
		authFile = c.AuthFile
	} else {
		authFile = os.Getenv("GOOGLE_APPLICATION_CREDENTIALS")
>>>>>>> 7a2cbb7f

	}
	content, err = ioutil.ReadFile(authFile)
	if err != nil {
<<<<<<< HEAD
		log.Fatalf("Failed to get cluster details: %v", err)
=======
		log.Fatalf("couldn't read auth file: %v", err)
	}
	d := make(map[string]interface{})
	if err := json.Unmarshal(content, &d); err != nil {
		log.Fatalf("couldn't parse auth file: %v", err)
	}
	if projectID, ok := d["project_id"].(string); !ok {
		log.Fatal("couldn't get project id from the  auth file")
	} else {
		c.clusterConfig.ProjectId = projectID
>>>>>>> 7a2cbb7f
	}

	return nil
}

// ClusterCreate sreates a new k8s cluster
<<<<<<< HEAD
func (c *GKE) ClusterCreate() error {
	req := &containerpb.CreateClusterRequest{
		ProjectId: c.ProjectID,
		Zone:      c.Zone,
		Cluster: &containerpb.Cluster{
			Name:             c.Name,
			InitialNodeCount: c.NodeCount,
			// If unspecified, the defaults are used.
			NodeConfig: &containerpb.NodeConfig{
				DiskSizeGb:  40,
				ImageType:   "COS",
				MachineType: "f1-micro",
			},
			// The authentication information for accessing the master endpoint.
			MasterAuth: &containerpb.MasterAuth{
				// Username: "admin",
			},

			AddonsConfig: &containerpb.AddonsConfig{
				KubernetesDashboard: &containerpb.KubernetesDashboard{
					Disabled: c.Dashboard,
				},
			},

			// ResourceLabels map[string]string `protobuf:"bytes,15,rep,name=resource_labels,json=resourceLabels" json:"resource_labels,omitempty" protobuf_key:"bytes,1,opt,name=key" protobuf_val:"bytes,2,opt,name=value"`
		},
	}
	log.Printf("Cluster request: %+v", req)

	rep, err := c.clientGKE.CreateCluster(c.ctx, req)
=======
func (c *GKE) ClusterCreate(*kingpin.ParseContext) error {
	log.Printf("Cluster create request: %+v", c.clusterConfig)
>>>>>>> 7a2cbb7f

	res, err := c.clientGKE.CreateCluster(c.ctx, c.clusterConfig)
	if err != nil {
		log.Fatalf("Couldn't create a cluster:%v", err)
	}
	log.Printf("Cluster request: %+v", res)

	log.Printf("Cluster %s create is called for project %s and zone %s.", c.clusterConfig.Cluster.Name, c.clusterConfig.ProjectId, c.clusterConfig.Zone)

	return c.waitForCluster()
}

// ClusterDelete deletes a k8s cluster.
<<<<<<< HEAD
func (c *GKE) ClusterDelete() error {
	log.Printf("Removing cluster %v from project %v, zone %v", c.Name, c.ProjectID, c.Zone)
=======
func (c *GKE) ClusterDelete(*kingpin.ParseContext) error {
>>>>>>> 7a2cbb7f

	req := &containerpb.DeleteClusterRequest{
		ProjectId: c.clusterConfig.ProjectId,
		Zone:      c.clusterConfig.Zone,
		ClusterId: c.clusterConfig.Cluster.Name,
	}

	log.Printf("Removing cluster %v from project %v, zone %v", req.ClusterId, req.ProjectId, req.Zone)

	if _, err := c.clientGKE.DeleteCluster(c.ctx, req); err != nil {
		log.Fatal(err)
	}

	log.Printf("Cluster %s set for deletion", req.ClusterId)
	return nil
}

<<<<<<< HEAD
// NewDeploymentClient sets the client used for deployment requests.
func (c *GKE) NewDeploymentClient() error {
=======
// NewResourceClient sets the client used for resource operations.
func (c *GKE) NewResourceClient(*kingpin.ParseContext) error {
>>>>>>> 7a2cbb7f
	req := &containerpb.GetClusterRequest{
		ProjectId: c.clusterConfig.ProjectId,
		Zone:      c.clusterConfig.Zone,
		ClusterId: c.clusterConfig.Cluster.Name,
	}
	rep, err := c.clientGKE.GetCluster(c.ctx, req)
	if err != nil {
		log.Fatalf("Failed to get cluster details: %v", err)
	}

	// The master auth retrieved from GCP it is base64 encoded so it must be decoded first.
	caCert, err := base64.StdEncoding.DecodeString(rep.MasterAuth.GetClusterCaCertificate())
	if err != nil {
		log.Fatalf("Failed to decode certificate: %v", err.Error())
	}

	cluster := clientcmdapi.NewCluster()
	cluster.CertificateAuthorityData = []byte(caCert)
	cluster.Server = fmt.Sprintf("https://%v", rep.Endpoint)

	context := clientcmdapi.NewContext()
	context.Cluster = rep.Name
	context.AuthInfo = rep.Zone

	authInfo := clientcmdapi.NewAuthInfo()
	authInfo.AuthProvider = &clientcmdapi.AuthProviderConfig{
		Name: "gcp",
		Config: map[string]string{
			"cmd-args":   "config config-helper --format=json",
			"expiry-key": "{.credential.token_expiry}",
			"token-key":  "{.credential.access_token}",
		},
	}

	config := clientcmdapi.NewConfig()
	config.Clusters[rep.Name] = cluster
	config.Contexts[rep.Zone] = context
	config.AuthInfos[rep.Zone] = authInfo
	config.CurrentContext = rep.Zone

	restConfig, err := clientcmd.NewDefaultClientConfig(*config, &clientcmd.ConfigOverrides{}).ClientConfig()
	if err != nil {
		log.Fatalf("config error: %v", err)
	}
	clientset, err := kubernetes.NewForConfig(restConfig)
	if err != nil {
		log.Fatalf("clientset error: %v", err)
	}

	c.clientset = clientset
	return nil
}

<<<<<<< HEAD
// DeploymentApply applies manifest files to the k8s cluster.
func (c *GKE) DeploymentApply() error {
	deployment := &appsv1.Deployment{}

	for _, f := range c.Deployments {
		file, err := os.Open(f)
=======
// ResourceApply iterates over all files passed as cli arguments
// and creates or updates the resource definitions on the k8s cluster.
//
// Each file can contain more than one resource definition where `apiVersion` is used as separator.
//
// Any variables passed to the cli will be replaced in the resources files following the golang text template format.
func (c *GKE) ResourceApply(*kingpin.ParseContext) error {
	for _, file := range c.ResourceFiles {
		fileContent, err := ioutil.ReadFile(file)
>>>>>>> 7a2cbb7f
		if err != nil {
			log.Fatalf("error while reading the resource file:%v", err)
		}

		fileContentParsed := bytes.NewBufferString("")
		t := template.New("resource")
		t.Option("missingkey=error")
		if err := template.Must(t.Parse(string(fileContent))).Execute(fileContentParsed, c.ResourceVars); err != nil {
			log.Fatalf("executing template:%v", err)
		}

		splitBy := "apiVersion"
		decode := scheme.Codecs.UniversalDeserializer().Decode

		for _, text := range strings.Split(fileContentParsed.String(), splitBy)[1:] {
			resource, _, err := decode([]byte(splitBy+text), nil, nil)

			if err != nil {
				log.Fatalf("error while decoding the resource file: %v", err)
			}

			switch resource.GetObjectKind().GroupVersionKind().Kind {
			case "Deployment":
				c.deploymentApply(resource)
			case "ConfigMap":
				c.configMapApply(resource)
			case "Service":
				c.serviceApply(resource)
			}
		}
	}
	return nil
}

func (c *GKE) deploymentApply(resource runtime.Object) {

	switch resource.GetObjectKind().GroupVersionKind().Version {
	case "v1beta1":
		req := resource.(*apiExtensionsV1beta1.Deployment)
		client := c.clientset.ExtensionsV1beta1().Deployments(apiCoreV1.NamespaceDefault)
		kind := resource.GetObjectKind().GroupVersionKind().Kind

		list, err := client.List(apiMetaV1.ListOptions{})
		if err != nil {
			log.Fatalf("error listing resource : %v ; error: config maps:%v", kind, err)
		}

		var exists bool
		for _, l := range list.Items {
			if l.Name == req.Name {
				exists = true
				break
			}
		}

		if exists {
			err := retry.RetryOnConflict(retry.DefaultRetry, func() error {
				_, err := client.Update(req)
				return err
			})
<<<<<<< HEAD
			if retryErr != nil {
				log.Fatalf("deployment update Failed: %v", retryErr)
=======
			if err != nil {
				log.Fatalf("resource update failed - kind: %v , error: %v", kind, err)
>>>>>>> 7a2cbb7f
			}
			log.Printf("resource updated - kind: %v, name: %v", kind, req.Name)
		} else {
			_, err := client.Create(req)

			if err != nil {
				log.Fatalf("resource creation failed - kind: %v , error: %v", kind, err)
			}
			log.Printf("resource created - kind: %v, name: %v", kind, req.Name)
		}
	}

}

<<<<<<< HEAD
// DeploymentDelete deletes a k8s deployment.
func (c *GKE) DeploymentDelete() error {
	deletePolicy := metav1.DeletePropagationForeground

	deployment := &appsv1.Deployment{}
=======
func (c *GKE) configMapApply(resource runtime.Object) {
	switch resource.GetObjectKind().GroupVersionKind().Version {
	case "v1":
		req := resource.(*apiCoreV1.ConfigMap)
		client := c.clientset.CoreV1().ConfigMaps(apiCoreV1.NamespaceDefault)
		kind := resource.GetObjectKind().GroupVersionKind().Kind
>>>>>>> 7a2cbb7f

		list, err := client.List(apiMetaV1.ListOptions{})
		if err != nil {
			log.Fatalf("error listing resource : %v ; error: config maps:%v", kind, err)
		}
<<<<<<< HEAD
		if err := yaml.NewYAMLOrJSONDecoder(file, 100).Decode(deployment); err != nil {
			awsRegion
			log.Fatalf("error reading the manifest file:%v", err)
=======

		var exists bool
		for _, l := range list.Items {
			if l.Name == req.Name {
				exists = true
				break
			}
		}

		if exists {
			err := retry.RetryOnConflict(retry.DefaultRetry, func() error {
				_, err := client.Update(req)
				return err
			})
			if err != nil {
				log.Fatalf("resource update failed - kind: %v , error: %v", kind, err)
			}
			log.Printf("resource updated - kind: %v, name: %v", kind, req.Name)
		} else {
			_, err := client.Create(req)

			if err != nil {
				log.Fatalf("resource creation failed - kind: %v , error: %v", kind, err)
			}
			log.Printf("resource created - kind: %v, name: %v", kind, req.Name)
		}
	}
}

func (c *GKE) serviceApply(resource runtime.Object) {
	switch resource.GetObjectKind().GroupVersionKind().Version {
	case "v1":
		req := resource.(*apiCoreV1.Service)
		client := c.clientset.CoreV1().Services(apiCoreV1.NamespaceDefault)
		kind := resource.GetObjectKind().GroupVersionKind().Kind

		list, err := client.List(apiMetaV1.ListOptions{})
		if err != nil {
			log.Fatalf("error listing resource : %v ; error: config maps:%v", kind, err)
>>>>>>> 7a2cbb7f
		}

		var exists bool
		for _, l := range list.Items {
			if l.Name == req.Name {
				exists = true
				break
			}
		}

		if exists {
			err := retry.RetryOnConflict(retry.DefaultRetry, func() error {
				_, err := client.Update(req)
				return err
			})
			if err != nil {
				log.Fatalf("resource update failed - kind: %v , error: %v", kind, err)
			}
			log.Printf("resource updated - kind: %v, name: %v", kind, req.Name)
		} else {
			_, err := client.Create(req)

			if err != nil {
				log.Fatalf("resource creation failed - kind: %v , error: %v", kind, err)
			}
			log.Printf("resource created - kind: %v, name: %v", kind, req.Name)
		}
	}
}

// ResourceDelete iterates over all files passed as a cli argument
// and deletes all resources defined in the resource files.
//
// Each file can container more than one resource definition where `apiVersion` is used as separator.
func (c *GKE) ResourceDelete(*kingpin.ParseContext) error {
	for _, file := range c.ResourceFiles {
		fileContent, err := ioutil.ReadFile(file)
		if err != nil {
			log.Fatalf("error while reading the resource file:%v", err)
		}
		fileContentParsed := bytes.NewBufferString("")

		if err := template.Must(template.New("resource").Parse(string(fileContent))).Execute(fileContentParsed, c.ResourceVars); err != nil {
			log.Println("executing template:", err)
		}

		splitBy := "apiVersion"
		decode := scheme.Codecs.UniversalDeserializer().Decode

		for _, text := range strings.Split(fileContentParsed.String(), splitBy)[1:] {
			resource, _, err := decode([]byte(splitBy+text), nil, nil)

			if err != nil {
				log.Fatalf("error while decoding the resource file: %v", err)
			}
			switch resource.GetObjectKind().GroupVersionKind().Kind {
			case "Deployment":
				c.deploymentDelete(resource)
			case "ConfigMap":
				c.configMapDelete(resource)
			case "Service":
				c.serviceDelete(resource)
			}
		}
	}
	return nil
}

func (c *GKE) deploymentDelete(resource runtime.Object) error {
	req := resource.(*apiExtensionsV1beta1.Deployment)
	client := c.clientset.ExtensionsV1beta1().Deployments(apiCoreV1.NamespaceDefault)
	kind := resource.GetObjectKind().GroupVersionKind().Kind

	delPolicy := apiMetaV1.DeletePropagationForeground
	if err := client.Delete(req.Name, &apiMetaV1.DeleteOptions{
		PropagationPolicy: &delPolicy,
	}); err != nil {
		log.Printf("resource delete failed - kind: %v , error: %v", kind, err)

	} else {
		log.Printf("resource deleted - kind: %v , name: %v", kind, req.Name)
	}
	return nil
}

func (c *GKE) configMapDelete(resource runtime.Object) error {
	req := resource.(*apiCoreV1.ConfigMap)
	client := c.clientset.CoreV1().ConfigMaps(apiCoreV1.NamespaceDefault)
	kind := resource.GetObjectKind().GroupVersionKind().Kind

	delPolicy := apiMetaV1.DeletePropagationForeground
	if err := client.Delete(req.Name, &apiMetaV1.DeleteOptions{
		PropagationPolicy: &delPolicy,
	}); err != nil {
		log.Printf("resource delete failed - kind: %v , error: %v", kind, err)

	} else {
		log.Printf("resource deleted - kind: %v , name: %v", kind, req.Name)
	}
	return nil
}

func (c *GKE) serviceDelete(resource runtime.Object) error {
	req := resource.(*apiCoreV1.Service)
	client := c.clientset.CoreV1().Services(apiCoreV1.NamespaceDefault)
	kind := resource.GetObjectKind().GroupVersionKind().Kind

	delPolicy := apiMetaV1.DeletePropagationForeground
	if err := client.Delete(req.Name, &apiMetaV1.DeleteOptions{
		PropagationPolicy: &delPolicy,
	}); err != nil {
		log.Printf("resource delete failed - kind: %v , error: %v", kind, err)

	} else {
		log.Printf("resource deleted - kind: %v , name: %v", kind, req.Name)
	}
	return nil
}

func (c *GKE) waitForCluster() error {
	req := &containerpb.GetClusterRequest{
		ProjectId: c.clusterConfig.ProjectId,
		Zone:      c.clusterConfig.Zone,
		ClusterId: c.clusterConfig.Cluster.Name,
	}
	for {
		cluster, err := c.clientGKE.GetCluster(c.ctx, req)
		if err != nil {
			log.Fatalf("Couldn't get cluster info:%v", err)
		}
		if cluster.Status == containerpb.Cluster_RUNNING {
			log.Printf("Cluster %v is running", cluster.Name)
			return nil
		}
		retry := time.Second * 10
		log.Printf("cluster not ready, current status:%v retrying in %v", cluster.Status, retry)
		time.Sleep(retry)
	}
}<|MERGE_RESOLUTION|>--- conflicted
+++ resolved
@@ -16,19 +16,12 @@
 	gke "cloud.google.com/go/container/apiv1"
 
 	containerpb "google.golang.org/genproto/googleapis/container/v1"
-<<<<<<< HEAD
-	appsv1 "k8s.io/api/apps/v1beta1"
-	apiv1 "k8s.io/api/core/v1"
-	metav1 "k8s.io/apimachinery/pkg/apis/meta/v1"
-	"k8s.io/apimachinery/pkg/util/yaml"
-=======
 	"gopkg.in/alecthomas/kingpin.v2"
 	yamlGo "gopkg.in/yaml.v2"
 	apiCoreV1 "k8s.io/api/core/v1"
 	apiExtensionsV1beta1 "k8s.io/api/extensions/v1beta1"
 	apiMetaV1 "k8s.io/apimachinery/pkg/apis/meta/v1"
 	"k8s.io/apimachinery/pkg/runtime"
->>>>>>> 7a2cbb7f
 	"k8s.io/client-go/kubernetes"
 	"k8s.io/client-go/kubernetes/scheme"
 	_ "k8s.io/client-go/plugin/pkg/client/auth/gcp"
@@ -64,30 +57,13 @@
 	ctx context.Context
 }
 
-func (c *GKE) start() error {
-	c.Dashboard = true
-
-	c.NewGKEClient()
-	c.ClusterCreate()
-
-	return nil
-}
-
 // NewGKEClient sets the GKE client used when performing GKE requests.
-<<<<<<< HEAD
-func (c *GKE) NewGKEClient() error {
-	// See https://cloud.google.com/docs/authentication/.
-	// Use GOOGLE_APPLICATION_CREDENTIALS environment variable to specify
-	// a service account key file to authenticate to the API.
-
-=======
 func (c *GKE) NewGKEClient(*kingpin.ParseContext) error {
 	if c.AuthFile != "" {
 		os.Setenv("GOOGLE_APPLICATION_CREDENTIALS", c.AuthFile)
 	} else if os.Getenv("GOOGLE_APPLICATION_CREDENTIALS") == "" {
 		log.Fatal("GOOGLE_APPLICATION_CREDENTIALS env is empty. Please run with -a key.json or run `export GOOGLE_APPLICATION_CREDENTIALS=key.json`")
 	}
->>>>>>> 7a2cbb7f
 	client, err := gke.NewClusterManagerClient(context.Background())
 	if err != nil {
 		log.Fatalf("Could not create the client: %v", err)
@@ -98,24 +74,11 @@
 	return nil
 }
 
-<<<<<<< HEAD
-// ClusterList lists current k8s clusters.
-func (c *GKE) ClusterList() error {
-
-	req := &containerpb.ListClustersRequest{
-		ProjectId: c.ProjectID,
-		Zone:      c.Zone,
-	}
-	list, err := c.clientGKE.ListClusters(c.ctx, req)
-	if err != nil {
-		log.Fatalf("Failed to list clusters: %v", err)
-=======
 // ConfigParse populates and validates the cluster configuraiton options.
 func (c *GKE) ConfigParse(*kingpin.ParseContext) error {
 	content, err := ioutil.ReadFile(c.ClusterConfigFile)
 	if err != nil {
 		log.Fatalf("error reading the config file:%v", err)
->>>>>>> 7a2cbb7f
 	}
 
 	config := &containerpb.CreateClusterRequest{}
@@ -124,24 +87,16 @@
 	}
 	c.clusterConfig = config
 
-<<<<<<< HEAD
-// ClusterGet details for a k8s clusters.
-func (c *GKE) ClusterGet() error {
-=======
 	// Now set the project id from the auth file.
 	var authFile string
 	if c.AuthFile != "" {
 		authFile = c.AuthFile
 	} else {
 		authFile = os.Getenv("GOOGLE_APPLICATION_CREDENTIALS")
->>>>>>> 7a2cbb7f
 
 	}
 	content, err = ioutil.ReadFile(authFile)
 	if err != nil {
-<<<<<<< HEAD
-		log.Fatalf("Failed to get cluster details: %v", err)
-=======
 		log.Fatalf("couldn't read auth file: %v", err)
 	}
 	d := make(map[string]interface{})
@@ -152,48 +107,14 @@
 		log.Fatal("couldn't get project id from the  auth file")
 	} else {
 		c.clusterConfig.ProjectId = projectID
->>>>>>> 7a2cbb7f
 	}
 
 	return nil
 }
 
 // ClusterCreate sreates a new k8s cluster
-<<<<<<< HEAD
-func (c *GKE) ClusterCreate() error {
-	req := &containerpb.CreateClusterRequest{
-		ProjectId: c.ProjectID,
-		Zone:      c.Zone,
-		Cluster: &containerpb.Cluster{
-			Name:             c.Name,
-			InitialNodeCount: c.NodeCount,
-			// If unspecified, the defaults are used.
-			NodeConfig: &containerpb.NodeConfig{
-				DiskSizeGb:  40,
-				ImageType:   "COS",
-				MachineType: "f1-micro",
-			},
-			// The authentication information for accessing the master endpoint.
-			MasterAuth: &containerpb.MasterAuth{
-				// Username: "admin",
-			},
-
-			AddonsConfig: &containerpb.AddonsConfig{
-				KubernetesDashboard: &containerpb.KubernetesDashboard{
-					Disabled: c.Dashboard,
-				},
-			},
-
-			// ResourceLabels map[string]string `protobuf:"bytes,15,rep,name=resource_labels,json=resourceLabels" json:"resource_labels,omitempty" protobuf_key:"bytes,1,opt,name=key" protobuf_val:"bytes,2,opt,name=value"`
-		},
-	}
-	log.Printf("Cluster request: %+v", req)
-
-	rep, err := c.clientGKE.CreateCluster(c.ctx, req)
-=======
 func (c *GKE) ClusterCreate(*kingpin.ParseContext) error {
 	log.Printf("Cluster create request: %+v", c.clusterConfig)
->>>>>>> 7a2cbb7f
 
 	res, err := c.clientGKE.CreateCluster(c.ctx, c.clusterConfig)
 	if err != nil {
@@ -207,12 +128,7 @@
 }
 
 // ClusterDelete deletes a k8s cluster.
-<<<<<<< HEAD
-func (c *GKE) ClusterDelete() error {
-	log.Printf("Removing cluster %v from project %v, zone %v", c.Name, c.ProjectID, c.Zone)
-=======
 func (c *GKE) ClusterDelete(*kingpin.ParseContext) error {
->>>>>>> 7a2cbb7f
 
 	req := &containerpb.DeleteClusterRequest{
 		ProjectId: c.clusterConfig.ProjectId,
@@ -230,13 +146,8 @@
 	return nil
 }
 
-<<<<<<< HEAD
-// NewDeploymentClient sets the client used for deployment requests.
-func (c *GKE) NewDeploymentClient() error {
-=======
 // NewResourceClient sets the client used for resource operations.
 func (c *GKE) NewResourceClient(*kingpin.ParseContext) error {
->>>>>>> 7a2cbb7f
 	req := &containerpb.GetClusterRequest{
 		ProjectId: c.clusterConfig.ProjectId,
 		Zone:      c.clusterConfig.Zone,
@@ -244,13 +155,13 @@
 	}
 	rep, err := c.clientGKE.GetCluster(c.ctx, req)
 	if err != nil {
-		log.Fatalf("Failed to get cluster details: %v", err)
+		log.Fatalf("failed to get cluster details: %v", err)
 	}
 
 	// The master auth retrieved from GCP it is base64 encoded so it must be decoded first.
 	caCert, err := base64.StdEncoding.DecodeString(rep.MasterAuth.GetClusterCaCertificate())
 	if err != nil {
-		log.Fatalf("Failed to decode certificate: %v", err.Error())
+		log.Fatalf("failed to decode certificate: %v", err.Error())
 	}
 
 	cluster := clientcmdapi.NewCluster()
@@ -290,14 +201,6 @@
 	return nil
 }
 
-<<<<<<< HEAD
-// DeploymentApply applies manifest files to the k8s cluster.
-func (c *GKE) DeploymentApply() error {
-	deployment := &appsv1.Deployment{}
-
-	for _, f := range c.Deployments {
-		file, err := os.Open(f)
-=======
 // ResourceApply iterates over all files passed as cli arguments
 // and creates or updates the resource definitions on the k8s cluster.
 //
@@ -307,7 +210,6 @@
 func (c *GKE) ResourceApply(*kingpin.ParseContext) error {
 	for _, file := range c.ResourceFiles {
 		fileContent, err := ioutil.ReadFile(file)
->>>>>>> 7a2cbb7f
 		if err != nil {
 			log.Fatalf("error while reading the resource file:%v", err)
 		}
@@ -368,13 +270,8 @@
 				_, err := client.Update(req)
 				return err
 			})
-<<<<<<< HEAD
-			if retryErr != nil {
-				log.Fatalf("deployment update Failed: %v", retryErr)
-=======
 			if err != nil {
 				log.Fatalf("resource update failed - kind: %v , error: %v", kind, err)
->>>>>>> 7a2cbb7f
 			}
 			log.Printf("resource updated - kind: %v, name: %v", kind, req.Name)
 		} else {
@@ -389,30 +286,17 @@
 
 }
 
-<<<<<<< HEAD
-// DeploymentDelete deletes a k8s deployment.
-func (c *GKE) DeploymentDelete() error {
-	deletePolicy := metav1.DeletePropagationForeground
-
-	deployment := &appsv1.Deployment{}
-=======
 func (c *GKE) configMapApply(resource runtime.Object) {
 	switch resource.GetObjectKind().GroupVersionKind().Version {
 	case "v1":
 		req := resource.(*apiCoreV1.ConfigMap)
 		client := c.clientset.CoreV1().ConfigMaps(apiCoreV1.NamespaceDefault)
 		kind := resource.GetObjectKind().GroupVersionKind().Kind
->>>>>>> 7a2cbb7f
 
 		list, err := client.List(apiMetaV1.ListOptions{})
 		if err != nil {
 			log.Fatalf("error listing resource : %v ; error: config maps:%v", kind, err)
 		}
-<<<<<<< HEAD
-		if err := yaml.NewYAMLOrJSONDecoder(file, 100).Decode(deployment); err != nil {
-			awsRegion
-			log.Fatalf("error reading the manifest file:%v", err)
-=======
 
 		var exists bool
 		for _, l := range list.Items {
@@ -452,7 +336,6 @@
 		list, err := client.List(apiMetaV1.ListOptions{})
 		if err != nil {
 			log.Fatalf("error listing resource : %v ; error: config maps:%v", kind, err)
->>>>>>> 7a2cbb7f
 		}
 
 		var exists bool

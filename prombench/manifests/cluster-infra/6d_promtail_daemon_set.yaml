apiVersion: v1
kind: ConfigMap
metadata:
  name: promtail
  labels:
    app: promtail
data:
  promtail.yaml: |
    client:
      batchwait: 1s # Maximum wait period before sending batch
      batchsize: 102400 # Maximum batch size to accrue before sending, unit is byte
      timeout: 10s # Maximum time to wait for server to respond to a request
      backoff_config:
        min_period: 100ms # Initial backoff time between retries
        max_period: 5s # Maximum backoff time between retries
        max_retries: 5 # Maximum number of retries when sending batches, 0 means infinite retries
    server:
      http_listen_port: 3101
    positions:
      filename: /run/promtail/positions.yaml
    target_config:
      sync_period: 10s # Period to resync directories being watched and files being tailed
    scrape_configs:
    - job_name: kubernetes-pods
      kubernetes_sd_configs:
      - role: pod
      relabel_configs:
      - source_labels: [__meta_kubernetes_pod_label_app]
        target_label: __service__
      - source_labels: [__meta_kubernetes_pod_node_name]
        target_label: __host__
      - action: replace
        replacement: $1
        separator: /
        source_labels: [__meta_kubernetes_namespace, __service__]
        target_label: job
      - action: replace
        source_labels: [__meta_kubernetes_namespace]
        target_label: namespace
      - action: replace
        source_labels: [__meta_kubernetes_pod_name]
        target_label: instance
      - action: replace
        source_labels: [__meta_kubernetes_pod_container_name]
        target_label: container_name
      - action: replace
        source_labels: [__meta_kubernetes_pod_label_prometheus]
        target_label: prometheus
      - action: replace
        source_labels: [__meta_kubernetes_pod_label_promtail]
        target_label: promtail
      - replacement: /var/log/pods/*$1/*.log
        separator: /
        source_labels: [__meta_kubernetes_pod_uid, __meta_kubernetes_pod_container_name]
        target_label: __path__
---
apiVersion: apps/v1
kind: DaemonSet
metadata:
  name: promtail
  labels:
    app: promtail
spec:
  selector:
    matchLabels:
      app: promtail
      promtail: meta
  updateStrategy:
    type: RollingUpdate
  template:
    metadata:
      labels:
        app: promtail
        promtail: meta
    spec:
      serviceAccountName: promtail
      containers:
        - name: promtail
          image: grafana/promtail:3.2.0
          imagePullPolicy: IfNotPresent
          args:
            - "-config.file=/etc/promtail/promtail.yaml"
            - "-client.url=http://loki:3100/api/prom/push"
<<<<<<< HEAD
            - "-log.format=json"
=======
          resources:
            requests:
              cpu: 50m
              memory: 100Mi
>>>>>>> fddf34c4
          volumeMounts:
            - name: config
              mountPath: /etc/promtail
            - name: run
              mountPath: /run/promtail
            - name: pods
              mountPath: /var/log/pods
              readOnly: true
            - name: docker
              mountPath: /var/lib/docker/containers
              readOnly: true
          env:
          - name: HOSTNAME
            valueFrom:
              fieldRef:
                fieldPath: spec.nodeName
          ports:
            - containerPort: 3101
              name: http-metrics
          securityContext:
            readOnlyRootFilesystem: true
            runAsGroup: 0
            runAsUser: 0
          readinessProbe:
            failureThreshold: 5
            httpGet:
              path: /ready
              port: http-metrics
            initialDelaySeconds: 10
            periodSeconds: 10
            successThreshold: 1
            timeoutSeconds: 1
      tolerations:
        - key: node-role.kubernetes.io/master
          effect: NoSchedule
      volumes:
        - name: config
          configMap:
            name: promtail
        - name: run
          hostPath:
            path: /run/promtail
        - name: docker
          hostPath:
            path: /var/lib/docker/containers
        - name: pods
          hostPath:
            path: /var/log/pods<|MERGE_RESOLUTION|>--- conflicted
+++ resolved
@@ -81,14 +81,11 @@
           args:
             - "-config.file=/etc/promtail/promtail.yaml"
             - "-client.url=http://loki:3100/api/prom/push"
-<<<<<<< HEAD
             - "-log.format=json"
-=======
           resources:
             requests:
               cpu: 50m
               memory: 100Mi
->>>>>>> fddf34c4
           volumeMounts:
             - name: config
               mountPath: /etc/promtail
